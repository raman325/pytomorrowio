"""Main module."""
import asyncio
import json
import logging
from datetime import datetime, timedelta, timezone
from http import HTTPStatus
from math import ceil
from typing import Any, Dict, List, Optional, Union

from aiohttp import ClientConnectionError, ClientSession

from .const import (
    BASE_URL_V4,
    CURRENT,
    DAILY,
    FORECASTS,
    HEADER_DAILY_API_LIMIT,
    HEADERS,
    HOURLY,
    MAX_FIELDS,
    NOWCAST,
    ONE_DAY,
    ONE_HOUR,
    REALTIME,
    TIMESTEP_DAILY,
    TIMESTEP_HOURLY,
    VALID_TIMESTEPS,
)
from .exceptions import (
    CantConnectException,
    InvalidAPIKeyException,
    InvalidTimestep,
    MalformedRequestException,
    RateLimitedException,
    UnknownException,
)
from .fields import FIELDS_V4
from .helpers import async_to_sync

_LOGGER = logging.getLogger(__name__)


def process_v4_fields(
    fields: List[str], timestep: timedelta, write_log: bool = True
) -> List[str]:
    """
    Filter v4 field list to only include valid fields for a given endpoint.

    Optionally logs a warning when fields get filtered out.
    """
    valid_fields = [field for field in fields if field in FIELDS_V4]
    if write_log and len(valid_fields) < len(fields):
        _LOGGER.warning(
            "Removed invalid fields: %s", list(set(fields) - set(valid_fields))
        )
    processed_fields = [
        field for field in valid_fields if timestep <= FIELDS_V4[field].max_timestep
    ]
    if write_log and len(processed_fields) < len(valid_fields):
        _LOGGER.warning(
            "Removed fields not available for `%s` timestep: %s",
            timestep,
            list(set(valid_fields) - set(processed_fields)),
        )
    return processed_fields


def dt_to_utc(input_dt: datetime) -> datetime:
    """If input datetime has a timezone defined, convert to UTC."""
    if input_dt and input_dt.tzinfo:
        return input_dt.astimezone(timezone.utc)
    return input_dt


class TomorrowioV4:
    """Async class to query the Tomorrow.io v4 API."""

    def __init__(
        self,
        apikey: str,
        latitude: Union[int, float, str],
        longitude: Union[int, float, str],
        unit_system: str = "imperial",
        session: Optional[ClientSession] = None,
    ) -> None:
        """Initialize Tomorrow.io API object."""
        if unit_system.lower() not in ("metric", "imperial", "si", "us"):
            raise ValueError("`unit_system` must be `metric` or `imperial`")
        if unit_system.lower() == "si":
            unit_system = "metric"
        elif unit_system.lower() == "us":
            unit_system = "imperial"

        self._apikey = apikey
        self.unit_system = unit_system.lower()
        self._session = session
        self._params = {
            "location": f"{float(latitude)},{float(longitude)}",
            "units": self.unit_system,
        }
        self._headers = {**HEADERS, "apikey": self._apikey}
<<<<<<< HEAD
        self._max_requests_per_day: Optional[int] = None
        self._num_api_requests: int = 2
=======
        self._rate_limits: Optional[Dict[str, Any]] = None

    @property
    def rate_limits(self) -> Optional[Dict[str, Any]]:
        """Return tomorrow.io rate limits for API key"""
        return self._rate_limits
>>>>>>> 467f9681

    @property
    def max_requests_per_day(self) -> Optional[int]:
        """Return the maximum number of requests per day."""
        if self.rate_limits and HEADER_DAILY_API_LIMIT in self.rate_limits:
            return int(self.rate_limits[HEADER_DAILY_API_LIMIT])
        return None

    @property
    def num_api_requests(self) -> int:
        """Return the number of API requests made."""
        return self._num_api_requests

    @staticmethod
    def convert_fields_to_measurements(fields: List[str]) -> List[str]:
        """Converts general field list into fields with measurements."""
        field_list = []
        for field in fields:
            measurements = FIELDS_V4[field].measurements
            if len(measurements) < 2:
                field_list.append(field)
            else:
                field_list.extend(
                    [f"{field}{measurement}" for measurement in measurements]
                )

        return field_list

    @staticmethod
    def available_fields(
        timestep: timedelta, types: Optional[List[str]] = None
    ) -> List[str]:
        "Return available fields for a given timestep."
        if timestep not in VALID_TIMESTEPS:
            raise InvalidTimestep(f"{timestep} is not a valid 'timestep' parameter")
        fields = process_v4_fields(list(FIELDS_V4), timestep, write_log=False)

        if types:
            return [field for field in fields if FIELDS_V4[field].type in types]

        return fields

    async def _call_api(self, params: Dict[str, Any]) -> Dict[str, Any]:
        """Call Tomorrow.io API."""
        if self._session:
            return await self._make_call(params, self._session)

        async with ClientSession() as session:
            return await self._make_call(params, session)

    async def _make_call(
        self, params: Dict[str, Any], session: ClientSession
    ) -> Dict[str, Any]:
        try:
            resp = await session.post(
                BASE_URL_V4,
                headers=self._headers,
                data=json.dumps({**self._params, **params}),
            )
            resp_json = await resp.json()
        except ClientConnectionError as error:
            raise CantConnectException() from error

        self._rate_limits = {
            k: v for k, v in resp.headers.items() if "ratelimit" in k.lower()
        }

        if resp.status == HTTPStatus.OK:
<<<<<<< HEAD
            max_requests = resp.headers[HEADER_DAILY_API_LIMIT]
            if max_requests != self._max_requests_per_day:
                self._max_requests_per_day = int(max_requests)
            self._num_api_requests += 1
=======
>>>>>>> 467f9681
            return resp_json
        if resp.status == HTTPStatus.BAD_REQUEST:
            raise MalformedRequestException(resp_json, resp.headers)
        if resp.status in (HTTPStatus.UNAUTHORIZED, HTTPStatus.FORBIDDEN):
            raise InvalidAPIKeyException(resp_json, resp.headers)
        if resp.status == HTTPStatus.TOO_MANY_REQUESTS:
            raise RateLimitedException(resp_json, resp.headers)
        raise UnknownException(resp_json, resp.headers)

    async def realtime(self, fields: List[str]) -> Dict[str, Any]:
        """Return realtime weather conditions from Tomorrow.io API."""
        self._num_api_requests = 0
        return await self._call_api(
            {
                "fields": process_v4_fields(fields, REALTIME),
                "timesteps": ["current"],
            }
        )

    async def _forecast(
        self,
        timestep: timedelta,
        fields: List[str],
        start_time: Optional[datetime] = None,
        duration: Optional[timedelta] = None,
        **kwargs,
    ) -> Dict[str, Any]:
        """Return forecast data from Tomorrow.io's API for a given time period."""
        self._num_api_requests = 0
        if timestep not in VALID_TIMESTEPS:
            raise InvalidTimestep(f"{timestep} is not a valid 'timestep' parameter")
        fields = process_v4_fields(fields, timestep)
        if timestep > ONE_HOUR:
            fields = self.convert_fields_to_measurements(fields)

        params: Dict[str, Any] = {
            "fields": fields,
            **kwargs,
        }
        if timestep == ONE_DAY:
            params["timesteps"] = [TIMESTEP_DAILY]
        elif timestep == ONE_HOUR:
            params["timesteps"] = [TIMESTEP_HOURLY]
        else:
            params["timesteps"] = [f"{int(timestep.total_seconds()/60)}m"]

        if start_time:
            if not start_time.tzinfo:
                start_time.replace(tzinfo=timezone.utc)
            params["startTime"] = start_time.replace(microsecond=0).isoformat()
        else:
            start_time = datetime.now(tz=timezone.utc)
        if duration:
            end_time = (start_time + duration).replace(microsecond=0)
            params["endTime"] = end_time.isoformat()

        return await self._call_api(params)

    async def forecast_nowcast(
        self,
        fields: List[str],
        start_time: Optional[datetime] = None,
        duration: Optional[timedelta] = None,
        timestep: int = 5,
    ) -> Dict[str, Any]:
        """Return forecast data from Tomorrow.io's NowCast API for a given time period."""
        if timestep not in (1, 5, 15, 30):
            raise InvalidTimestep
        return await self._forecast(
            timedelta(minutes=timestep),
            fields,
            start_time=start_time,
            duration=duration,
        )

    async def forecast_daily(
        self,
        fields: List[str],
        start_time: Optional[datetime] = None,
        duration: Optional[timedelta] = None,
    ) -> Dict[str, Any]:
        """Return daily forecast data from Tomorrow.io's API for a given time period."""
        return await self._forecast(
            ONE_DAY, fields, start_time=start_time, duration=duration
        )

    async def forecast_hourly(
        self,
        fields: List[str],
        start_time: Optional[datetime] = None,
        duration: Optional[timedelta] = None,
    ) -> Dict[str, Any]:
        """Return hourly forecast data from Tomorrow.io's API for a given time period."""
        return await self._forecast(
            ONE_HOUR, fields, start_time=start_time, duration=duration
        )

    async def realtime_and_all_forecasts(
        self,
        realtime_fields: List[str],
        forecast_or_nowcast_fields: List[str],
        hourly_fields: List[str] = None,
        daily_fields: List[str] = None,
        nowcast_timestep: int = 5,
    ) -> Dict[str, Any]:
        """
        Return realtime weather and all forecasts.

        If `hourly_fields` and `daily_fields` are not provided,
        `forecast_or_nowcast_fields` will be used to get nowcast, hourly, and daily
        data.
        """
        self._num_api_requests = 0
        ret_data: dict[str, dict[str, Any]] = {CURRENT: {}, FORECASTS: {}}
        for i in range(0, ceil(len(realtime_fields) / MAX_FIELDS)):
            data = await self._call_api(
                {
                    "timesteps": ["current"],
                    "fields": realtime_fields[i * MAX_FIELDS : (i + 1) * MAX_FIELDS],
                }
            )
            if (
                "data" in data
                and "timelines" in data["data"]
                and "intervals" in data["data"]["timelines"][0]
                and "values" in data["data"]["timelines"][0]["intervals"][0]
            ):
                ret_data[CURRENT].update(
                    data["data"]["timelines"][0]["intervals"][0]["values"]
                )

        forecasts = ret_data[FORECASTS]
        start_time = datetime.now(tz=timezone.utc).isoformat()

        if not hourly_fields and not daily_fields:
            data = await self._call_api(
                {
                    "timesteps": [
                        f"{nowcast_timestep}m",
                        TIMESTEP_HOURLY,
                        TIMESTEP_DAILY,
                    ],
                    "fields": forecast_or_nowcast_fields,
                    "startTime": start_time,
                }
            )
            if "data" in data and "timelines" in data["data"]:
                for timeline in data["data"]["timelines"]:
                    if timeline["timestep"] == TIMESTEP_DAILY:
                        key = DAILY
                    elif timeline["timestep"] == TIMESTEP_HOURLY:
                        key = HOURLY
                    else:
                        key = NOWCAST
                    forecasts[key] = timeline["intervals"]
        else:
            data = await self._call_api(
                {
                    "timesteps": [f"{nowcast_timestep}m"],
                    "fields": forecast_or_nowcast_fields,
                    "startTime": start_time,
                }
            )
            if "data" in data and "timelines" in data["data"]:
                forecasts[NOWCAST] = data["data"]["timelines"][0]["intervals"]

            for field_list, timestep, key in (
                (hourly_fields, TIMESTEP_HOURLY, HOURLY),
                (daily_fields, TIMESTEP_DAILY, DAILY),
            ):
                if field_list:
                    await asyncio.sleep(1)
                    data = await self._call_api(
                        {
                            "timesteps": [timestep],
                            "fields": field_list,
                            "startTime": start_time,
                        }
                    )
                    if "data" in data and "timelines" in data["data"]:
                        forecasts[key] = data["data"]["timelines"][0]["intervals"]
        return ret_data


class TomorrowioV4Sync(TomorrowioV4):
    """Synchronous class to query the Tomorrow.io API."""

    def __init__(
        self,
        apikey: str,
        latitude: Union[int, float, str],
        longitude: Union[int, float, str],
        unit_system: str = "imperial",
    ) -> None:
        """Initialize Synchronous Tomorrow.io v4 API object."""
        super().__init__(apikey, latitude, longitude, unit_system)

    @async_to_sync
    async def realtime(self, fields: List[str]) -> Dict[str, Any]:
        """Return realtime weather conditions from Tomorrow.io API."""
        return await super().realtime(fields)

    @async_to_sync
    async def forecast_nowcast(
        self,
        fields: List[str],
        start_time: Optional[datetime] = None,
        duration: Optional[timedelta] = None,
        timestep: int = 5,
    ) -> Dict[str, Any]:
        """Return forecast data from Tomorrow.io's NowCast API for a given time period."""
        return await super().forecast_nowcast(fields, start_time, duration, timestep)

    @async_to_sync
    async def forecast_daily(
        self,
        fields: List[str],
        start_time: Optional[datetime] = None,
        duration: Optional[timedelta] = None,
    ) -> Dict[str, Any]:
        """Return daily forecast data from Tomorrow.io's API for a given time period."""
        return await super().forecast_daily(fields, start_time, duration)

    @async_to_sync
    async def forecast_hourly(
        self,
        fields: List[str],
        start_time: Optional[datetime] = None,
        duration: Optional[timedelta] = None,
    ) -> Dict[str, Any]:
        """Return hourly forecast data from Tomorrow.io's API for a given time period."""
        return await super().forecast_hourly(fields, start_time, duration)

    @async_to_sync
    async def realtime_and_all_forecasts(
        self,
        realtime_fields: List[str],
        forecast_or_nowcast_fields: List[str],
        hourly_fields: List[str] = None,
        daily_fields: List[str] = None,
        nowcast_timestep: int = 5,
    ) -> Dict[str, Any]:
        """
        Return realtime weather and all forecasts.

        If `hourly_fields` and `daily_fields` are not provided,
        `forecast_or_nowcast_fields` will be used to get nowcast, hourly, and daily
        data.
        """
        return await super().realtime_and_all_forecasts(
            realtime_fields=realtime_fields,
            forecast_or_nowcast_fields=forecast_or_nowcast_fields,
            hourly_fields=hourly_fields,
            daily_fields=daily_fields,
            nowcast_timestep=nowcast_timestep,
        )<|MERGE_RESOLUTION|>--- conflicted
+++ resolved
@@ -99,17 +99,13 @@
             "units": self.unit_system,
         }
         self._headers = {**HEADERS, "apikey": self._apikey}
-<<<<<<< HEAD
-        self._max_requests_per_day: Optional[int] = None
         self._num_api_requests: int = 2
-=======
         self._rate_limits: Optional[Dict[str, Any]] = None
 
     @property
     def rate_limits(self) -> Optional[Dict[str, Any]]:
         """Return tomorrow.io rate limits for API key"""
         return self._rate_limits
->>>>>>> 467f9681
 
     @property
     def max_requests_per_day(self) -> Optional[int]:
@@ -176,15 +172,9 @@
         self._rate_limits = {
             k: v for k, v in resp.headers.items() if "ratelimit" in k.lower()
         }
+        self._num_api_requests += 1
 
         if resp.status == HTTPStatus.OK:
-<<<<<<< HEAD
-            max_requests = resp.headers[HEADER_DAILY_API_LIMIT]
-            if max_requests != self._max_requests_per_day:
-                self._max_requests_per_day = int(max_requests)
-            self._num_api_requests += 1
-=======
->>>>>>> 467f9681
             return resp_json
         if resp.status == HTTPStatus.BAD_REQUEST:
             raise MalformedRequestException(resp_json, resp.headers)
