--- conflicted
+++ resolved
@@ -91,7 +91,6 @@
 @patch.object(TomorrowioV4, "rate_limits", new_callable=PropertyMock)
 @patch.object(TomorrowioV4, "_call_api")
 async def test_rate_limits(call_api_mock: Mock, rate_limits_mock: Mock):
-<<<<<<< HEAD
     rate_limits_return_value = CIMultiDict({
         "RateLimit-Limit": 3,
         "RateLimit-Remaining": 2,
@@ -103,40 +102,17 @@
         "X-RateLimit-Remaining-Hour": 24,
         "X-RateLimit-Remaining-Second": 2,
     })
-=======
-    rate_limits_return_value = {
-        "RateLimit-Limit": "3",
-        "RateLimit-Remaining": "2",
-        "RateLimit-Reset": "1",
-        "X-RateLimit-Limit-Day": "500",
-        "X-RateLimit-Limit-Hour": "25",
-        "X-RateLimit-Limit-Second": "3",
-        "X-RateLimit-Remaining-Day": "447",
-        "X-RateLimit-Remaining-Hour": "24",
-        "X-RateLimit-Remaining-Second": "2",
-    }
->>>>>>> 467f9681
 
     call_api_mock.side_effect = lambda _: set_mock_return_value(
         rate_limits_mock, rate_limits_return_value
     ) or load_json("timelines_hourly_good.json")
 
-<<<<<<< HEAD
     rate_limits_mock.return_value = CIMultiDict()
-=======
-    rate_limits_mock.return_value = None
->>>>>>> 467f9681
 
     api = TomorrowioV4("bogus_api_key", *GPS_COORD)
     available_fields = api.available_fields(
         ONE_HOUR, [TYPE_POLLEN, TYPE_PRECIPITATION, TYPE_WEATHER]
     )
-
-<<<<<<< HEAD
-=======
-    assert api.rate_limits is None
->>>>>>> 467f9681
-    assert api.max_requests_per_day is None
 
     forecast = await api.forecast_hourly(available_fields)
     call_api_mock.assert_called_once()
@@ -145,10 +121,7 @@
 
     assert api.rate_limits == rate_limits_return_value
     assert api.max_requests_per_day == 500
-<<<<<<< HEAD
     assert api.rate_limits.get("X-RateLimit-Remaining-Day") == 447
-=======
->>>>>>> 467f9681
 
 
 @patch.object(TomorrowioV4, "_call_api")
